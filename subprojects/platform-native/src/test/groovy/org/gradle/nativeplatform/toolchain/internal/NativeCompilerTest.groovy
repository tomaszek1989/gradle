/*
 * Copyright 2014 the original author or authors.
 *
 * Licensed under the Apache License, Version 2.0 (the "License");
 * you may not use this file except in compliance with the License.
 * You may obtain a copy of the License at
 *
 *      http://www.apache.org/licenses/LICENSE-2.0
 *
 * Unless required by applicable law or agreed to in writing, software
 * distributed under the License is distributed on an "AS IS" BASIS,
 * WITHOUT WARRANTIES OR CONDITIONS OF ANY KIND, either express or implied.
 * See the License for the specific language governing permissions and
 * limitations under the License.
 */

package org.gradle.nativeplatform.toolchain.internal

import org.gradle.api.Action
import org.gradle.api.internal.file.BaseDirFileResolver
import org.gradle.api.internal.file.TestFiles
import org.gradle.test.fixtures.work.TestWorkerLeaseService
import org.gradle.initialization.DefaultParallelismConfiguration
import org.gradle.internal.concurrent.DefaultExecutorFactory
import org.gradle.internal.concurrent.GradleThread
import org.gradle.internal.concurrent.ParallelExecutionManager
import org.gradle.internal.operations.BuildOperationExecutor
import org.gradle.internal.operations.DefaultBuildOperationQueueFactory
import org.gradle.internal.operations.logging.BuildOperationLogger
import org.gradle.internal.progress.BuildOperationListener
import org.gradle.internal.progress.DefaultBuildOperationExecutor
import org.gradle.internal.progress.NoOpProgressLoggerFactory
import org.gradle.internal.resources.ResourceLockCoordinationService
import org.gradle.internal.time.TimeProvider
import org.gradle.internal.work.WorkerLeaseService
import org.gradle.nativeplatform.internal.CompilerOutputFileNamingSchemeFactory
import org.gradle.test.fixtures.file.TestNameTestDirectoryProvider
import org.junit.Rule
import spock.lang.Specification
import spock.lang.Unroll

abstract class NativeCompilerTest extends Specification {
    @Rule final TestNameTestDirectoryProvider tmpDirProvider = new TestNameTestDirectoryProvider()

    protected CompilerOutputFileNamingSchemeFactory compilerOutputFileNamingSchemeFactory = new CompilerOutputFileNamingSchemeFactory(new BaseDirFileResolver(TestFiles.fileSystem(), tmpDirProvider.root, TestFiles.getPatternSetFactory()))
    private static final String O_EXT = ".o"

    protected abstract NativeCompiler getCompiler(CommandLineToolContext invocationContext, String objectFileExtension, boolean useCommandFile)
    protected NativeCompiler getCompiler() {
        getCompiler(new DefaultMutableCommandLineToolContext(), O_EXT, false)
    }

    protected abstract Class<? extends NativeCompileSpec> getCompileSpecType()
    protected abstract List<String> getCompilerSpecificArguments(File includeDir)

    protected CommandLineToolInvocationWorker commandLineTool = Mock(CommandLineToolInvocationWorker)

<<<<<<< HEAD
    WorkerLeaseService workerLeaseService = new TestWorkerLeaseService()
=======
    WorkerLeaseService workerLeaseService = Stub(WorkerLeaseService)
    ResourceLockCoordinationService resourceLockCoordinationService = Stub(ResourceLockCoordinationService)
>>>>>>> 116b8b92

    private BuildOperationListener buildOperationListener = Mock(BuildOperationListener)
    private TimeProvider timeProvider = Mock(TimeProvider)
    ParallelExecutionManager parallelExecutionManager = Stub(ParallelExecutionManager) { getParallelismConfiguration() >> DefaultParallelismConfiguration.DEFAULT }
    protected BuildOperationExecutor buildOperationExecutor = new DefaultBuildOperationExecutor(buildOperationListener, timeProvider, new NoOpProgressLoggerFactory(),
<<<<<<< HEAD
        new DefaultBuildOperationQueueFactory(workerLeaseService), new DefaultExecutorFactory(), parallelExecutionManager)
=======
        new DefaultBuildOperationQueueFactory(workerLeaseService), new DefaultExecutorFactory(), resourceLockCoordinationService, 1)

    def setup() {
        _ * workerLeaseService.withLocks(_) >> { args ->
            new Executor() {
                @Override
                void execute(Runnable runnable) {
                    runnable.run()
                }
            }
        }
        _ * resourceLockCoordinationService.current >> null
    }
>>>>>>> 116b8b92

    def "arguments include source file"() {
        given:
        def compiler = getCompiler()
        def testDir = tmpDirProvider.testDirectory
        def sourceFile = testDir.file("source.ext")

        when:
        def args = compiler.getSourceArgs(sourceFile)

        then:
        args == [ sourceFile.absoluteFile.toString() ]
    }

    @Unroll
    def "output file directory honors output extension '#extension' and directory"() {
        given:
        def compiler = getCompiler()
        def testDir = tmpDirProvider.testDirectory
        def sourceFile = testDir.file("source.ext")

        when:
        def outputFile = compiler.getOutputFileDir(sourceFile, testDir, extension)

        then:
        // Creates directory
        outputFile.parentFile.exists()
        // Rooted under test directory
        outputFile.parentFile.parentFile == testDir
        // TODO: Test for MD5 directory name?
        outputFile.name == "source$extension"

        where:
        extension | _
        ".o"      | _
        ".obj"    | _
    }

    def "arguments contains parameters from spec"() {
        given:
        def compiler = getCompiler()
        def testDir = tmpDirProvider.testDirectory
        def includeDir = testDir.file("includes")
        def expectedArgs = getCompilerSpecificArguments(includeDir)

        when:
        NativeCompileSpec compileSpec = Stub(getCompileSpecType()) {
            getMacros() >> [foo: "bar", empty: null]
            getAllArgs() >> ["-firstArg", "-secondArg"]
            getIncludeRoots() >> [ includeDir ]
            getOperationLogger() >> Mock(BuildOperationLogger)
            getPrefixHeaderFile() >> null
            getPreCompiledHeaderObjectFile() >> null
        }

        and:
        def actualArgs = compiler.getArguments(compileSpec)

        then:
        actualArgs == expectedArgs
    }

    @Unroll("Compiles source files (options.txt=#withOptionsFile) with #description")
    def "compiles all source files in separate executions"() {
        given:
        GradleThread.setManaged()

        def invocationContext = new DefaultMutableCommandLineToolContext()
        def compiler = getCompiler(invocationContext, O_EXT, withOptionsFile)
        def testDir = tmpDirProvider.testDirectory
        def objectFileDir = testDir.file("output/objects")
        def sourceFiles = [ testDir.file("source1.ext"), testDir.file("source2.ext") ]

        when:
        def compileSpec = Stub(getCompileSpecType()) {
            getTempDir() >> testDir
            getObjectFileDir() >> objectFileDir
            getSourceFiles() >> sourceFiles
            getOperationLogger() >> Mock(BuildOperationLogger) {
                getLogLocation() >> "<log location>"
            }
            getPreCompiledHeader() >> null
            getPrefixHeaderFile() >> null
            getPreCompiledHeaderObjectFile() >> null
        }

        and:
        compiler.execute(compileSpec)

        then:

        sourceFiles.each{ sourceFile ->
            1 * commandLineTool.execute(_, _)
        }
        4 * timeProvider.getCurrentTime()
        2 * buildOperationListener.started(_, _)
        2 * buildOperationListener.finished(_, _)
        0 * _

        cleanup:
        GradleThread.setUnmanaged()

        where:
        withOptionsFile | description
        true            | "options written to options.txt"
        false           | "options passed on the command line only"
    }

    def "user-supplied arg actions run once per execute"() {
        given:
        def invocationContext = new DefaultMutableCommandLineToolContext()
        def action = Mock(Action)
        invocationContext.setArgAction(action)
        def compiler = getCompiler(invocationContext, O_EXT, false)
        def testDir = tmpDirProvider.testDirectory
        def objectFileDir = testDir.file("output/objects")
        def sourceFiles = [ testDir.file("source1.ext"), testDir.file("source2.ext") ]
        when:
        NativeCompileSpec compileSpec = Stub(getCompileSpecType()) {
            getObjectFileDir() >> objectFileDir
            getSourceFiles() >> sourceFiles
            getOperationLogger() >> Mock(BuildOperationLogger)
            getPreCompiledHeader() >> null
            getPrefixHeaderFile() >> null
            getPreCompiledHeaderObjectFile() >> null
        }
        and:
        invocationContext.getArgAction() >> action

        and:
        compiler.execute(compileSpec)

        then:
        1 * action.execute(_)
        2 * commandLineTool.execute(_, _)
    }

    def "options file is written"() {
        given:
        def invocationContext = new DefaultMutableCommandLineToolContext()
        def compiler = getCompiler(invocationContext, O_EXT, true)
        def testDir = tmpDirProvider.testDirectory
        def includeDir = testDir.file("includes")
        def commandLineArgs = getCompilerSpecificArguments(includeDir)

        when:
        NativeCompileSpec compileSpec = Stub(getCompileSpecType()) {
            getMacros() >> [foo: "bar", empty: null]
            getAllArgs() >> ["-firstArg", "-secondArg"]
            getIncludeRoots() >> [ includeDir ]
            getTempDir() >> testDir
            getOperationLogger() >> Mock(BuildOperationLogger)
            getPreCompiledHeader() >> null
            getPrefixHeaderFile() >> null
            getPreCompiledHeaderObjectFile() >> null
        }

        and:
        def actualArgs = compiler.getArguments(compileSpec)

        then:
        // Almost all options are stripped when using the options file
        actualArgs != commandLineArgs
        // options file should exist
        testDir.file("options.txt").exists()
    }
}<|MERGE_RESOLUTION|>--- conflicted
+++ resolved
@@ -39,6 +39,8 @@
 import spock.lang.Specification
 import spock.lang.Unroll
 
+import java.util.concurrent.Executor
+
 abstract class NativeCompilerTest extends Specification {
     @Rule final TestNameTestDirectoryProvider tmpDirProvider = new TestNameTestDirectoryProvider()
 
@@ -55,21 +57,14 @@
 
     protected CommandLineToolInvocationWorker commandLineTool = Mock(CommandLineToolInvocationWorker)
 
-<<<<<<< HEAD
     WorkerLeaseService workerLeaseService = new TestWorkerLeaseService()
-=======
-    WorkerLeaseService workerLeaseService = Stub(WorkerLeaseService)
     ResourceLockCoordinationService resourceLockCoordinationService = Stub(ResourceLockCoordinationService)
->>>>>>> 116b8b92
 
     private BuildOperationListener buildOperationListener = Mock(BuildOperationListener)
     private TimeProvider timeProvider = Mock(TimeProvider)
     ParallelExecutionManager parallelExecutionManager = Stub(ParallelExecutionManager) { getParallelismConfiguration() >> DefaultParallelismConfiguration.DEFAULT }
     protected BuildOperationExecutor buildOperationExecutor = new DefaultBuildOperationExecutor(buildOperationListener, timeProvider, new NoOpProgressLoggerFactory(),
-<<<<<<< HEAD
-        new DefaultBuildOperationQueueFactory(workerLeaseService), new DefaultExecutorFactory(), parallelExecutionManager)
-=======
-        new DefaultBuildOperationQueueFactory(workerLeaseService), new DefaultExecutorFactory(), resourceLockCoordinationService, 1)
+        new DefaultBuildOperationQueueFactory(workerLeaseService), new DefaultExecutorFactory(), resourceLockCoordinationService, parallelExecutionManager)
 
     def setup() {
         _ * workerLeaseService.withLocks(_) >> { args ->
@@ -82,7 +77,6 @@
         }
         _ * resourceLockCoordinationService.current >> null
     }
->>>>>>> 116b8b92
 
     def "arguments include source file"() {
         given:
