/*
 * Copyright 2013 the original author or authors.
 *
 * Licensed under the Apache License, Version 2.0 (the "License");
 * you may not use this file except in compliance with the License.
 * You may obtain a copy of the License at
 *
 *      http://www.apache.org/licenses/LICENSE-2.0
 *
 * Unless required by applicable law or agreed to in writing, software
 * distributed under the License is distributed on an "AS IS" BASIS,
 * WITHOUT WARRANTIES OR CONDITIONS OF ANY KIND, either express or implied.
 * See the License for the specific language governing permissions and
 * limitations under the License.
 */

package org.gradle.api.internal.artifacts.repositories.transport

import com.google.common.collect.Lists
import org.gradle.api.InvalidUserDataException
import org.gradle.api.credentials.Credentials
import org.gradle.api.internal.artifacts.ImmutableModuleIdentifierFactory
import org.gradle.authentication.Authentication
import org.gradle.internal.authentication.AbstractAuthentication
import org.gradle.internal.resource.connector.ResourceConnectorFactory
import org.gradle.internal.resource.transport.ResourceConnectorRepositoryTransport
import spock.lang.Specification
import spock.lang.Unroll

class RepositoryTransportFactoryTest extends Specification {

    def connectorFactory1 = Mock(ResourceConnectorFactory)
    def connectorFactory2 = Mock(ResourceConnectorFactory)
    def repositoryTransportFactory

    def setup() {
        connectorFactory1.getSupportedProtocols() >> (["protocol1"] as Set)
        connectorFactory1.getSupportedAuthentication() >> ([GoodCredentialsAuthentication, BadCredentialsAuthentication, AuthenticationWithoutCredentials] as Set)
        connectorFactory2.getSupportedProtocols() >> (["protocol2a", "protocol2b"] as Set)
        connectorFactory2.getSupportedAuthentication() >> ([] as Set)
        List<ResourceConnectorFactory> resourceConnectorFactories = Lists.newArrayList(connectorFactory1, connectorFactory2)
<<<<<<< HEAD
        repositoryTransportFactory = new RepositoryTransportFactory(resourceConnectorFactories, null, null, null, null, null, Mock(ImmutableModuleIdentifierFactory))
=======
        repositoryTransportFactory = new RepositoryTransportFactory(resourceConnectorFactories, null, null, null, null, null, null)
>>>>>>> a9fb8258
    }

    def "cannot create a transport for url with unsupported scheme"() {
        when:
        repositoryTransportFactory.createTransport(['unsupported'] as Set, null, [])

        then:
        InvalidUserDataException e = thrown()
        e.message == "Not a supported repository protocol 'unsupported': valid protocols are [protocol1, protocol2a, protocol2b]"
    }

    def "cannot creates a transport for mixed url scheme"() {
        when:
        repositoryTransportFactory.createTransport(['protocol1', 'protocol2b'] as Set, null, [])

        then:
        InvalidUserDataException e = thrown()
        e.message == "You cannot mix different URL schemes for a single repository. Please declare separate repositories."
    }

    def "should create a transport for known scheme"() {
        def authentication = new GoodCredentialsAuthentication('good')
        authentication.credentials = Mock(GoodCredentials)

        when:
        def transport = repositoryTransportFactory.createTransport(['protocol1'] as Set, null, [authentication])

        then:
        transport.class == ResourceConnectorRepositoryTransport
    }

    def "should create transport for known scheme, authentication and credentials"() {
        def authentication = new GoodCredentialsAuthentication('good')
        authentication.credentials = Mock(GoodCredentials)

        when:
        def transport = repositoryTransportFactory.createTransport(['protocol1'] as Set, null, [authentication])

        then:
        transport.class == ResourceConnectorRepositoryTransport
    }

    def "should throw when using invalid authentication type"() {
        def credentials = Mock(GoodCredentials)
        authentication.credentials = credentials

        when:
        repositoryTransportFactory.createTransport(protocols as Set, null, [authentication])

        then:
        def ex = thrown(InvalidUserDataException)
        ex.message == "Authentication scheme ${authentication} is not supported by protocol '${protocols[0]}'"

        where:
        authentication                            | protocols
        new NoCredentialsAuthentication('none')   | ['protocol1']
        new GoodCredentialsAuthentication('good') | ['protocol2a', 'protocol2b']
    }

    @Unroll
    def "should throw when using invalid credentials type"() {
        authentication*.credentials = credentials

        when:
        repositoryTransportFactory.createTransport(['protocol1'] as Set, null, authentication)

        then:
        def ex = thrown(InvalidUserDataException)
        ex.message == "Credentials type of '${credentials.class.simpleName}' is not supported by authentication scheme ${failingAuthentication}"

        where:
        credentials           | authentication                                                                       | failingAuthentication
        Mock(BadCredentials)  | [new GoodCredentialsAuthentication('good')]                                          | "'good'(Authentication)"
        Mock(GoodCredentials) | [new GoodCredentialsAuthentication('good'), new BadCredentialsAuthentication('bad')] | "'bad'(Authentication)"
    }

    def "should throw when specifying authentication types with null credentials"() {
        when:
        repositoryTransportFactory.createTransport(['protocol1'] as Set, null, [new GoodCredentialsAuthentication('good')])

        then:
        def ex = thrown(InvalidUserDataException)
        ex.message == "You cannot configure authentication schemes for this repository type if no credentials are provided."
    }

    def "should accept no credentials for auth"() {
        when:
        def transport = repositoryTransportFactory.createTransport(['protocol1'] as Set, null, [new AuthenticationWithoutCredentials('good')])

        then:
        transport.class == ResourceConnectorRepositoryTransport
    }

    def "should throw when specifying multiple authentication schemes of the same type"() {
        def authentication = new GoodCredentialsAuthentication('good')
        authentication.credentials = Mock(GoodCredentials)

        when:
        repositoryTransportFactory.createTransport(['protocol1'] as Set, null, [authentication, authentication])

        then:
        def ex = thrown(InvalidUserDataException)
        ex.message == "You cannot configure multiple authentication schemes of the same type.  The duplicate one is 'good'(Authentication)."
    }

    private class AuthenticationWithoutCredentials extends AbstractAuthentication {
        AuthenticationWithoutCredentials(String name) {
            super(name, Authentication, GoodCredentials)
        }

        boolean requiresCredentials() {
            return false;
        }

    }

    private class GoodCredentialsAuthentication extends AbstractAuthentication {
        GoodCredentialsAuthentication(String name) {
            super(name, Authentication, GoodCredentials)
        }

        boolean requiresCredentials() {
            return true;
        }

    }

    private class BadCredentialsAuthentication extends AbstractAuthentication {
        BadCredentialsAuthentication(String name) {
            super(name, Authentication, BadCredentials)
        }

        boolean requiresCredentials() {
            return true;
        }

    }

    private class NoCredentialsAuthentication extends AbstractAuthentication {
        NoCredentialsAuthentication(String name) {
            super(name, Authentication)
        }

        boolean requiresCredentials() {
            return false;
        }


    }

    private interface GoodCredentials extends Credentials {}

    private interface BadCredentials extends Credentials {}
}<|MERGE_RESOLUTION|>--- conflicted
+++ resolved
@@ -39,11 +39,7 @@
         connectorFactory2.getSupportedProtocols() >> (["protocol2a", "protocol2b"] as Set)
         connectorFactory2.getSupportedAuthentication() >> ([] as Set)
         List<ResourceConnectorFactory> resourceConnectorFactories = Lists.newArrayList(connectorFactory1, connectorFactory2)
-<<<<<<< HEAD
-        repositoryTransportFactory = new RepositoryTransportFactory(resourceConnectorFactories, null, null, null, null, null, Mock(ImmutableModuleIdentifierFactory))
-=======
-        repositoryTransportFactory = new RepositoryTransportFactory(resourceConnectorFactories, null, null, null, null, null, null)
->>>>>>> a9fb8258
+        repositoryTransportFactory = new RepositoryTransportFactory(resourceConnectorFactories, null, null, null, null, null, Mock(ImmutableModuleIdentifierFactory), null)
     }
 
     def "cannot create a transport for url with unsupported scheme"() {
